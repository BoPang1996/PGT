#!/usr/bin/env python3
# Copyright (c) Facebook, Inc. and its affiliates. All Rights Reserved.

import numpy as np
import torch

from . import ava_helper as ava_helper
from . import cv2_transform as cv2_transform
from . import transform as transform
from . import utils as utils
from .build import DATASET_REGISTRY
import slowfast.utils.logging as logging

logger = logging.get_logger(__name__)


@DATASET_REGISTRY.register()
class Ava(torch.utils.data.Dataset):
    """
    AVA Dataset
    """

    def __init__(self, cfg, split):
        self.cfg = cfg
        self._split = split
        self._sample_rate = cfg.DATA.SAMPLING_RATE
        self._video_length = cfg.DATA.NUM_FRAMES
        self._seq_len = self._video_length * self._sample_rate
        self._num_classes = cfg.MODEL.NUM_CLASSES
        # Augmentation params.
        self._data_mean = cfg.DATA.MEAN
        self._data_std = cfg.DATA.STD
        self._use_bgr = cfg.AVA.BGR
        self.random_horizontal_flip = cfg.DATA.RANDOM_FLIP
        if self._split == "train":
            self._crop_size = cfg.DATA.TRAIN_CROP_SIZE
            self._jitter_min_scale = cfg.DATA.TRAIN_JITTER_SCALES[0]
            self._jitter_max_scale = cfg.DATA.TRAIN_JITTER_SCALES[1]
            self._use_color_augmentation = cfg.AVA.TRAIN_USE_COLOR_AUGMENTATION
            self._pca_jitter_only = cfg.AVA.TRAIN_PCA_JITTER_ONLY
            self._pca_eigval = cfg.AVA.TRAIN_PCA_EIGVAL
            self._pca_eigvec = cfg.AVA.TRAIN_PCA_EIGVEC
        else:
            self._crop_size = cfg.DATA.TEST_CROP_SIZE
            self._test_force_flip = cfg.AVA.TEST_FORCE_FLIP

        self.pgt = cfg.PGT.ENABLE
        if self.pgt:
<<<<<<< HEAD
            assert (
                len(cfg.PGT.STEP_LEN) == 1
            ), "Only single pathway is supported currently"
            self.steps = cfg.PGT.STEPS
            self.overlap = cfg.PGT.OVERLAP[0]
            self.num_frames = cfg.PGT.STEP_LEN[0]
=======
            self.steps = cfg.PGT.STEPS
            self.overlap = cfg.PGT.OVERLAP[-1]
            self.num_frames = cfg.PGT.STEP_LEN[-1]
>>>>>>> ad944db4

        self._load_data(cfg)

    def _load_data(self, cfg):
        """
        Load frame paths and annotations from files

        Args:
            cfg (CfgNode): config
        """
        # Loading frame paths.
        (self._image_paths, self._video_idx_to_name,) = ava_helper.load_image_lists(
            cfg, is_train=(self._split == "train")
        )

        # Loading annotations for boxes and labels.
        boxes_and_labels = ava_helper.load_boxes_and_labels(cfg, mode=self._split)

        assert len(boxes_and_labels) == len(self._image_paths) or cfg.DEBUG

        boxes_and_labels = [
            boxes_and_labels[self._video_idx_to_name[i]]
            for i in range(len(self._image_paths))
        ]

        # Get indices of keyframes and corresponding boxes and labels.
        (
            self._keyframe_indices,
            self._keyframe_boxes_and_labels,
        ) = ava_helper.get_keyframe_data(boxes_and_labels)

        self._keyframe_secs = {
            (v_idx, sec): idx
            for idx, (v_idx, _, sec, _) in enumerate(self._keyframe_indices)
        }

        # Calculate the number of used boxes.
        self._num_boxes_used = ava_helper.get_num_boxes_used(
            self._keyframe_indices, self._keyframe_boxes_and_labels
        )

        self.print_summary()

    def print_summary(self):
        logger.info("=== AVA dataset summary ===")
        logger.info("Split: {}".format(self._split))
        logger.info("Number of videos: {}".format(len(self._image_paths)))
        total_frames = sum(
            len(video_img_paths) for video_img_paths in self._image_paths
        )
        logger.info("Number of frames: {}".format(total_frames))
        logger.info("Number of key frames: {}".format(len(self)))
        logger.info("Number of boxes: {}.".format(self._num_boxes_used))

    def __len__(self):
        return len(self._keyframe_indices)

    def _images_and_boxes_preprocessing_cv2(self, imgs, boxes):
        """
        This function performs preprocessing for the input images and
        corresponding boxes for one clip with opencv as backend.

        Args:
            imgs (tensor): the images.
            boxes (ndarray): the boxes for the current clip.

        Returns:
            imgs (tensor): list of preprocessed images.
            boxes (ndarray): preprocessed boxes.
        """

        height, width, _ = imgs[0].shape

        boxes[:, [0, 2]] *= width
        boxes[:, [1, 3]] *= height
        boxes = cv2_transform.clip_boxes_to_image(boxes, height, width)

        # `transform.py` is list of np.array. However, for AVA, we only have
        # one np.array.
        boxes = [boxes]

        # The image now is in HWC, BGR format.
        if self._split == "train":  # "train"
            imgs, boxes = cv2_transform.random_short_side_scale_jitter_list(
                imgs,
                min_size=self._jitter_min_scale,
                max_size=self._jitter_max_scale,
                boxes=boxes,
            )
            imgs, boxes = cv2_transform.random_crop_list(
                imgs, self._crop_size, order="HWC", boxes=boxes
            )

            if self.random_horizontal_flip:
                # random flip
                imgs, boxes = cv2_transform.horizontal_flip_list(
                    0.5, imgs, order="HWC", boxes=boxes
                )
        elif self._split == "val":
            # Short side to test_scale. Non-local and STRG uses 256.
            imgs = [cv2_transform.scale(self._crop_size, img) for img in imgs]
            boxes = [
                cv2_transform.scale_boxes(self._crop_size, boxes[0], height, width)
            ]
            imgs, boxes = cv2_transform.spatial_shift_crop_list(
                self._crop_size, imgs, 1, boxes=boxes
            )

            if self._test_force_flip:
                imgs, boxes = cv2_transform.horizontal_flip_list(
                    1, imgs, order="HWC", boxes=boxes
                )
        elif self._split == "test":
            # Short side to test_scale. Non-local and STRG uses 256.
            imgs = [cv2_transform.scale(self._crop_size, img) for img in imgs]
            boxes = [
                cv2_transform.scale_boxes(self._crop_size, boxes[0], height, width)
            ]

            if self._test_force_flip:
                imgs, boxes = cv2_transform.horizontal_flip_list(
                    1, imgs, order="HWC", boxes=boxes
                )
        else:
            raise NotImplementedError("Unsupported split mode {}".format(self._split))

        # Convert image to CHW keeping BGR order.
        imgs = [cv2_transform.HWC2CHW(img) for img in imgs]

        # Image [0, 255] -> [0, 1].
        imgs = [img / 255.0 for img in imgs]

        imgs = [
            np.ascontiguousarray(
                # img.reshape((3, self._crop_size, self._crop_size))
                img.reshape((3, imgs[0].shape[1], imgs[0].shape[2]))
            ).astype(np.float32)
            for img in imgs
        ]

        # Do color augmentation (after divided by 255.0).
        if self._split == "train" and self._use_color_augmentation:
            if not self._pca_jitter_only:
                imgs = cv2_transform.color_jitter_list(
                    imgs, img_brightness=0.4, img_contrast=0.4, img_saturation=0.4,
                )

            imgs = cv2_transform.lighting_list(
                imgs,
                alphastd=0.1,
                eigval=np.array(self._pca_eigval).astype(np.float32),
                eigvec=np.array(self._pca_eigvec).astype(np.float32),
            )

        # Normalize images by mean and std.
        imgs = [
            cv2_transform.color_normalization(
                img,
                np.array(self._data_mean, dtype=np.float32),
                np.array(self._data_std, dtype=np.float32),
            )
            for img in imgs
        ]

        # Concat list of images to single ndarray.
        imgs = np.concatenate([np.expand_dims(img, axis=1) for img in imgs], axis=1)

        if not self._use_bgr:
            # Convert image format from BGR to RGB.
            imgs = imgs[::-1, ...]

        imgs = np.ascontiguousarray(imgs)
        imgs = torch.from_numpy(imgs)
        boxes = cv2_transform.clip_boxes_to_image(
            boxes[0], imgs[0].shape[1], imgs[0].shape[2]
        )
        return imgs, boxes

    def _images_and_boxes_preprocessing(self, imgs, boxes):
        """
        This function performs preprocessing for the input images and
        corresponding boxes for one clip.

        Args:
            imgs (tensor): the images.
            boxes (ndarray): the boxes for the current clip.

        Returns:
            imgs (tensor): list of preprocessed images.
            boxes (ndarray): preprocessed boxes.
        """
        # Image [0, 255] -> [0, 1].
        imgs = imgs.float()
        imgs = imgs / 255.0

        height, width = imgs.shape[2], imgs.shape[3]
        # The format of boxes is [x1, y1, x2, y2]. The input boxes are in the
        # range of [0, 1].
        boxes[:, [0, 2]] *= width
        boxes[:, [1, 3]] *= height
        boxes = transform.clip_boxes_to_image(boxes, height, width)

        if self._split == "train":
            # Train split
            imgs, boxes = transform.random_short_side_scale_jitter(
                imgs,
                min_size=self._jitter_min_scale,
                max_size=self._jitter_max_scale,
                boxes=boxes,
            )
            imgs, boxes = transform.random_crop(imgs, self._crop_size, boxes=boxes)

            # Random flip.
            imgs, boxes = transform.horizontal_flip(0.5, imgs, boxes=boxes)
        elif self._split == "val":
            # Val split
            # Resize short side to crop_size. Non-local and STRG uses 256.
            imgs, boxes = transform.random_short_side_scale_jitter(
                imgs, min_size=self._crop_size, max_size=self._crop_size, boxes=boxes,
            )

            # Apply center crop for val split
            imgs, boxes = transform.uniform_crop(
                imgs, size=self._crop_size, spatial_idx=1, boxes=boxes
            )

            if self._test_force_flip:
                imgs, boxes = transform.horizontal_flip(1, imgs, boxes=boxes)
        elif self._split == "test":
            # Test split
            # Resize short side to crop_size. Non-local and STRG uses 256.
            imgs, boxes = transform.random_short_side_scale_jitter(
                imgs, min_size=self._crop_size, max_size=self._crop_size, boxes=boxes,
            )

            if self._test_force_flip:
                imgs, boxes = transform.horizontal_flip(1, imgs, boxes=boxes)
        else:
            raise NotImplementedError("{} split not supported yet!".format(self._split))

        # Do color augmentation (after divided by 255.0).
        if self._split == "train" and self._use_color_augmentation:
            if not self._pca_jitter_only:
                imgs = transform.color_jitter(
                    imgs, img_brightness=0.4, img_contrast=0.4, img_saturation=0.4,
                )

            imgs = transform.lighting_jitter(
                imgs,
                alphastd=0.1,
                eigval=np.array(self._pca_eigval).astype(np.float32),
                eigvec=np.array(self._pca_eigvec).astype(np.float32),
            )

        # Normalize images by mean and std.
        imgs = transform.color_normalization(
            imgs,
            np.array(self._data_mean, dtype=np.float32),
            np.array(self._data_std, dtype=np.float32),
        )

        if not self._use_bgr:
            # Convert image format from BGR to RGB.
            # Note that Kinetics pre-training uses RGB!
            imgs = imgs[:, [2, 1, 0], ...]

        boxes = transform.clip_boxes_to_image(boxes, self._crop_size, self._crop_size)

        return imgs, boxes

    def update_mgrid(self, epoch):
        # TODO
        pass

    def __getitem__(self, idx):
        """
        Generate corresponding clips, boxes, labels and metadata for given idx.

        Args:
            idx (int): the video index provided by the pytorch sampler.
        Returns:
            frames (tensor): the frames of sampled from the video. The dimension
                is `channel` x `num frames` x `height` x `width`.
            label (ndarray): the label for correspond boxes for the current video.
            idx (int): the video index provided by the pytorch sampler.
            extra_data (dict): a dict containing extra data fields, like "boxes",
                "ori_boxes" and "metadata".
        """
        video_idx, sec_idx, sec, center_idx = self._keyframe_indices[idx]
        # Get the frame idxs for current clip.
<<<<<<< HEAD
        # Align keyframe with last step
        last_half_len = self.num_frames // 2 * self._sample_rate
        seq = utils.get_sequence(
            center_idx,
            [self._seq_len - last_half_len, last_half_len],
=======
        if self.pgt:
        # Align keyframe with last step
            last_half_len = self.num_frames // 2 * self._sample_rate
            half_lens = [self._seq_len - last_half_len, last_half_len]
        else:
            half_lens = self._seq_len // 2

        seq = utils.get_sequence(
            center_idx,
            half_lens,
>>>>>>> ad944db4
            self._sample_rate,
            num_frames=len(self._image_paths[video_idx]),
        )
        
        step_idxes = []
        if self.pgt:
            # Get center_idx for each step
            step_center_idxes = [
                seq[
                    self.num_frames // 2 + i * (self.num_frames - self.overlap)
                ]
                for i in range(self.steps)
            ]
            # Find closest sec
            secs = [round(x / 30) + 900 for x in step_center_idxes]
            assert secs[-1] == sec
            # clip_label_lists = []
            # for s in secs:
            #     if (video_idx, s) not in self._keyframe_secs:
            #         s = secs[-1]  # replace empty frame with last keyframe
            #     _, sec_idx, _, _ = self._keyframe_indices[
            #         self._keyframe_secs[(video_idx, s)]
            #     ]
            #     clip_label_lists.append(
            #         self._keyframe_boxes_and_labels[video_idx][sec_idx]
            #     )

            # # cat all boxes and labels
            # step_idxes = []
            # clip_label_list = []
            # for step, cll in enumerate(clip_label_lists):
            #     step_idxes += [step] * len(cll)
            #     clip_label_list += cll
            # step_idxes = np.array(step_idxes, dtype=np.int32)

            clip_label_list = []
            metadata = []
            for step, s in enumerate(secs):
                if (video_idx, s) not in self._keyframe_secs:
                    s = secs[-1]  # replace empty frame with last keyframe
                _, sec_idx, _, _ = self._keyframe_indices[
                    self._keyframe_secs[(video_idx, s)]
                ]
                cll = self._keyframe_boxes_and_labels[video_idx][sec_idx]
                step_idxes += [step] * len(cll)
                clip_label_list += cll
                metadata += [[video_idx, s, i] for i in range(len(cll))]

            step_idxes = np.array(step_idxes, dtype=np.int32)
        else:
            clip_label_list = self._keyframe_boxes_and_labels[video_idx][sec_idx]
            metadata = [[video_idx, sec, i] for i in range(len(clip_label_list))]

<<<<<<< HEAD
        if self.pgt:
            # Get center_idx for each step
            step_center_idxes = [
                seq[
                    self.num_frames // 2 + i * (self.num_frames - 1)
                ]
                for i in range(self.steps)
            ]
            # Find closest sec
            secs = [round(x / 30) + 900 for x in step_center_idxes]
            assert secs[-1] == sec
            # clip_label_lists = []
            # for s in secs:
            #     if (video_idx, s) not in self._keyframe_secs:
            #         s = secs[-1]  # replace empty frame with last keyframe
            #     _, sec_idx, _, _ = self._keyframe_indices[
            #         self._keyframe_secs[(video_idx, s)]
            #     ]
            #     clip_label_lists.append(
            #         self._keyframe_boxes_and_labels[video_idx][sec_idx]
            #     )

            # # cat all boxes and labels
            # step_idxes = []
            # clip_label_list = []
            # for step, cll in enumerate(clip_label_lists):
            #     step_idxes += [step] * len(cll)
            #     clip_label_list += cll
            # step_idxes = np.array(step_idxes, dtype=np.int32)

            step_idxes = []
            clip_label_list = []
            metadata = []
            for step, s in enumerate(secs):
                if (video_idx, s) not in self._keyframe_secs:
                    s = secs[-1]  # replace empty frame with last keyframe
                _, sec_idx, _, _ = self._keyframe_indices[
                    self._keyframe_secs[(video_idx, s)]
                ]
                cll = self._keyframe_boxes_and_labels[video_idx][sec_idx]
                step_idxes += [step] * len(cll)
                clip_label_list += cll
                metadata += [[video_idx, s, i] for i in range(len(cll))]

            step_idxes = np.array(step_idxes, dtype=np.int32)
        else:
            clip_label_list = self._keyframe_boxes_and_labels[video_idx][sec_idx]
            metadata = [[video_idx, sec, i] for i in range(len(clip_label_list))]

=======
>>>>>>> ad944db4
        assert len(clip_label_list) > 0

        # Get boxes and labels for current clip.
        boxes = []
        labels = []
        for box_labels in clip_label_list:
            boxes.append(box_labels[0])
            labels.append(box_labels[1])
        boxes = np.array(boxes)
        # Score is not used.
        boxes = boxes[:, :4].copy()
        ori_boxes = boxes.copy()

        # Load images of current clip.
        image_paths = [self._image_paths[video_idx][frame] for frame in seq]
        imgs = utils.retry_load_images(
            image_paths, backend=self.cfg.AVA.IMG_PROC_BACKEND
        )
        if self.cfg.AVA.IMG_PROC_BACKEND == "pytorch":
            # T H W C -> T C H W.
            imgs = imgs.permute(0, 3, 1, 2)
            # Preprocess images and boxes.
            imgs, boxes = self._images_and_boxes_preprocessing(imgs, boxes=boxes)
            # T C H W -> C T H W.
            imgs = imgs.permute(1, 0, 2, 3)
        else:
            # Preprocess images and boxes
            imgs, boxes = self._images_and_boxes_preprocessing_cv2(imgs, boxes=boxes)

        # Construct label arrays.
        label_arrs = np.zeros((len(labels), self._num_classes), dtype=np.int32)
        for i, box_labels in enumerate(labels):
            # AVA label index starts from 1.
            for label in box_labels:
                if label == -1:
                    continue
                assert label >= 1 and label <= 80
                label_arrs[i][label - 1] = 1

        imgs = utils.pack_pathway_output(self.cfg, imgs)
        assert len(boxes) == len(clip_label_list)

        extra_data = {
            "boxes": boxes,
            "ori_boxes": ori_boxes,
            "metadata": metadata,
            "step_idxes": step_idxes,
        }

        return imgs, label_arrs, idx, extra_data<|MERGE_RESOLUTION|>--- conflicted
+++ resolved
@@ -46,18 +46,9 @@
 
         self.pgt = cfg.PGT.ENABLE
         if self.pgt:
-<<<<<<< HEAD
-            assert (
-                len(cfg.PGT.STEP_LEN) == 1
-            ), "Only single pathway is supported currently"
-            self.steps = cfg.PGT.STEPS
-            self.overlap = cfg.PGT.OVERLAP[0]
-            self.num_frames = cfg.PGT.STEP_LEN[0]
-=======
             self.steps = cfg.PGT.STEPS
             self.overlap = cfg.PGT.OVERLAP[-1]
             self.num_frames = cfg.PGT.STEP_LEN[-1]
->>>>>>> ad944db4
 
         self._load_data(cfg)
 
@@ -348,13 +339,6 @@
         """
         video_idx, sec_idx, sec, center_idx = self._keyframe_indices[idx]
         # Get the frame idxs for current clip.
-<<<<<<< HEAD
-        # Align keyframe with last step
-        last_half_len = self.num_frames // 2 * self._sample_rate
-        seq = utils.get_sequence(
-            center_idx,
-            [self._seq_len - last_half_len, last_half_len],
-=======
         if self.pgt:
         # Align keyframe with last step
             last_half_len = self.num_frames // 2 * self._sample_rate
@@ -365,7 +349,6 @@
         seq = utils.get_sequence(
             center_idx,
             half_lens,
->>>>>>> ad944db4
             self._sample_rate,
             num_frames=len(self._image_paths[video_idx]),
         )
@@ -419,58 +402,6 @@
             clip_label_list = self._keyframe_boxes_and_labels[video_idx][sec_idx]
             metadata = [[video_idx, sec, i] for i in range(len(clip_label_list))]
 
-<<<<<<< HEAD
-        if self.pgt:
-            # Get center_idx for each step
-            step_center_idxes = [
-                seq[
-                    self.num_frames // 2 + i * (self.num_frames - 1)
-                ]
-                for i in range(self.steps)
-            ]
-            # Find closest sec
-            secs = [round(x / 30) + 900 for x in step_center_idxes]
-            assert secs[-1] == sec
-            # clip_label_lists = []
-            # for s in secs:
-            #     if (video_idx, s) not in self._keyframe_secs:
-            #         s = secs[-1]  # replace empty frame with last keyframe
-            #     _, sec_idx, _, _ = self._keyframe_indices[
-            #         self._keyframe_secs[(video_idx, s)]
-            #     ]
-            #     clip_label_lists.append(
-            #         self._keyframe_boxes_and_labels[video_idx][sec_idx]
-            #     )
-
-            # # cat all boxes and labels
-            # step_idxes = []
-            # clip_label_list = []
-            # for step, cll in enumerate(clip_label_lists):
-            #     step_idxes += [step] * len(cll)
-            #     clip_label_list += cll
-            # step_idxes = np.array(step_idxes, dtype=np.int32)
-
-            step_idxes = []
-            clip_label_list = []
-            metadata = []
-            for step, s in enumerate(secs):
-                if (video_idx, s) not in self._keyframe_secs:
-                    s = secs[-1]  # replace empty frame with last keyframe
-                _, sec_idx, _, _ = self._keyframe_indices[
-                    self._keyframe_secs[(video_idx, s)]
-                ]
-                cll = self._keyframe_boxes_and_labels[video_idx][sec_idx]
-                step_idxes += [step] * len(cll)
-                clip_label_list += cll
-                metadata += [[video_idx, s, i] for i in range(len(cll))]
-
-            step_idxes = np.array(step_idxes, dtype=np.int32)
-        else:
-            clip_label_list = self._keyframe_boxes_and_labels[video_idx][sec_idx]
-            metadata = [[video_idx, sec, i] for i in range(len(clip_label_list))]
-
-=======
->>>>>>> ad944db4
         assert len(clip_label_list) > 0
 
         # Get boxes and labels for current clip.
